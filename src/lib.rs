//! This crate implements a `Read` adapter that converts the invalid JSON
//! tokens `NaN` and `Infinity` into other tokens without otherwise distorting
//! the stream.  It achieves this by converting `NaN` and `Infinity` into `0.0`.
//!
//! This is useful because the Python JSON library traditionally emits invalid
//! JSON if `NaN` and `Infinity` values are encountered.  If you have to support
//! clients like this, this wrapper can be used to still deserialize such a
//! JSON document.
//!
//! This is just a way to get this to parse and `0.0` is the only value that can
//! be inserted in a standardized way that fits without changing any of the
//! positions.
//!
//! # Example Conversion
//!
//! The following JSON document:
//!
//! ```ignore
//! {"nan":NaN,"inf":Infinity,"-inf":-Infinity}
//! ```
//!
//! is thus converted to:
//!
//! ```ignore
//! {"nan":0.0,"inf":0.0     ,"-inf":-0.0     }
//! ```
//!
//! # serde support
//!
//! If the `serde` feature is enabled then the crate provides some basic
//! wrappers around `serde_json` to deserialize quickly and also by running
//! the conversions.
use std::fmt;
use std::io::{self, Read};

#[cfg(feature = "serde")]
mod serde_impl;
#[cfg(feature = "serde")]
pub use self::serde_impl::*;

#[derive(Copy, Clone)]
enum State {
    Initial,
    Quoted,
    QuotedEscape,
    NaN0,
    NaN1,
    Infinity0,
    Infinity1,
    Infinity2,
    Infinity3,
    Infinity4,
    Infinity5,
    Infinity6,
}

/// A reader that transparently translates python JSON compat tokens.
pub struct JsonCompatRead<R> {
    reader: R,
    state: State,
}

impl<R: Read> fmt::Debug for JsonCompatRead<R> {
    fn fmt(&self, f: &mut fmt::Formatter) -> fmt::Result {
        f.debug_struct("JsonCompatRead").finish()
    }
}

impl<R: Read> JsonCompatRead<R> {
    /// Wraps another reader.
    pub fn wrap(reader: R) -> JsonCompatRead<R> {
        JsonCompatRead {
            reader,
            state: State::Initial,
        }
    }
}

impl<R: Read> Read for JsonCompatRead<R> {
    fn read(&mut self, buf: &mut [u8]) -> io::Result<usize> {
        let read = io::Read::read(&mut self.reader, buf)?;
        self.state = translate_slice_impl(&mut buf[..read], self.state);
        Ok(read)
    }
}

fn translate_slice_impl(bytes: &mut [u8], mut state: State) -> State {
<<<<<<< HEAD
    for i in 0..bytes.len() {
        let (new_state, replace_back): (_, &'static [u8]) = match (state, bytes[i]) {
            (State::Initial, b'N') => (State::NaN0, b""),
            (State::NaN0, b'a') => (State::NaN1, b""),
            (State::NaN1, b'N') => (State::Initial, b"0.0"),
            (State::Initial, b'I') => (State::Infinity0, b""),
            (State::Infinity0, b'n') => (State::Infinity1, b""),
            (State::Infinity1, b'f') => (State::Infinity2, b""),
            (State::Infinity2, b'i') => (State::Infinity3, b""),
            (State::Infinity3, b'n') => (State::Infinity4, b""),
            (State::Infinity4, b'i') => (State::Infinity5, b""),
            (State::Infinity5, b't') => (State::Infinity6, b""),
            (State::Infinity6, b'y') => (State::Initial, b"0.0     "),
            (State::Initial, b'"') => (State::Quoted, b""),
            (State::Quoted, b'\\') => (State::QuotedEscape, b""),
            (State::QuotedEscape, _) => (State::Quoted, b""),
            (State::Quoted, b'"') => (State::Initial, b""),
            (state, _) => (state, b""),
=======
    for c in bytes {
        let rv = match (state, *c) {
            (State::Initial, b'N') => (State::NaN0, b'0'),
            (State::NaN0, b'a') => (State::NaN1, b'.'),
            (State::NaN1, b'N') => (State::Initial, b'0'),
            (State::Initial, b'I') => (State::Infinity0, b'0'),
            (State::Infinity0, b'n') => (State::Infinity1, b'.'),
            (State::Infinity1, b'f') => (State::Infinity2, b'0'),
            (State::Infinity2, b'i') => (State::Infinity3, b' '),
            (State::Infinity3, b'n') => (State::Infinity4, b' '),
            (State::Infinity4, b'i') => (State::Infinity5, b' '),
            (State::Infinity5, b't') => (State::Infinity6, b' '),
            (State::Infinity6, b'y') => (State::Initial, b' '),
            (State::Initial, b'"') => (State::Quoted, b'"'),
            (State::Quoted, b'\\') => (State::QuotedEscape, b'\\'),
            (State::QuotedEscape, c) => (State::Quoted, c),
            (State::Quoted, b'"') => (State::Initial, b'"'),
            (State::Quoted, c) | (State::Initial, c) => (state, c),
            (_, c) => (State::Initial, c),
>>>>>>> 5a32ba8c
        };
        state = new_state;

        for (j, &c) in replace_back.iter().rev().enumerate() {
            bytes[i - j] = c;
        }
    }
    state
}

/// Translates a slice in place.
///
/// This works the same as the `JsonCompatRead` struct but instead converts a
/// slice in place.  This is useful when working with JSON in slices.
pub fn translate_slice(bytes: &mut [u8]) {
    translate_slice_impl(bytes, State::Initial);
}

#[test]
fn test_reader_simple() {
    let json = r#"{"nan":0.0,"inf":Infinity,"-inf":-Infinity}"#;
    assert_eq!(json.len(), 43);
    let mut rdr = JsonCompatRead::wrap(json.as_bytes());
    let mut rv = String::new();
    let read = rdr.read_to_string(&mut rv).unwrap();
    assert_eq!(read, 43);
    assert_eq!(rv, "{\"nan\":0.0,\"inf\":0.0     ,\"-inf\":-0.0     }");
}

#[test]
fn test_reader_string() {
    let json = r#"{"nan":"nan","Infinity":"-Infinity","other":NaN}"#;
    assert_eq!(json.len(), 48);
    let mut rdr = JsonCompatRead::wrap(json.as_bytes());
    let mut rv = String::new();
    let read = rdr.read_to_string(&mut rv).unwrap();
    assert_eq!(read, 48);
    assert_eq!(
        rv,
        "{\"nan\":\"nan\",\"Infinity\":\"-Infinity\",\"other\":0.0}"
    );
}

#[test]
fn test_reader_string_escaping() {
    let json = r#""NaN\"NaN\"NaN""#;
    assert_eq!(json.len(), 15);
    let mut rdr = JsonCompatRead::wrap(json.as_bytes());
    let mut rv = String::new();
    let read = rdr.read_to_string(&mut rv).unwrap();
    assert_eq!(read, 15);
    assert_eq!(rv, r#""NaN\"NaN\"NaN""#);
}

#[test]
fn test_translate_slice() {
    let mut json = br#"{"nan":"nan","Infinity":"-Infinity","other":NaN}"#.to_vec();
    translate_slice(&mut json[..]);
<<<<<<< HEAD
    assert_eq!(&json[..], &b"{\"nan\":\"nan\",\"Infinity\":\"-Infinity\",\"other\":0.0}"[..]);
}

#[test]
fn test_no_greedy_write() {
    let mut json = br#"Inferior"#.to_vec();
    translate_slice(&mut json[..]);
    assert_eq!(&json[..], &b"Inferior"[..]);
=======
    assert_eq!(
        &json[..],
        &b"{\"nan\":\"nan\",\"Infinity\":\"-Infinity\",\"other\":0.0}"[..]
    );
}

#[test]
fn test_translate_slice_invalid() {
    let mut json = br#"Inferior,Nax,null,"Infinity",Nen"#.to_vec();
    translate_slice(&mut json[..]);
    println!("{}", String::from_utf8_lossy(&json));
    assert_eq!(&json[..], &br#"0.0erior,0.x,null,"Infinity",0en"#[..]);
>>>>>>> 5a32ba8c
}<|MERGE_RESOLUTION|>--- conflicted
+++ resolved
@@ -85,7 +85,6 @@
 }
 
 fn translate_slice_impl(bytes: &mut [u8], mut state: State) -> State {
-<<<<<<< HEAD
     for i in 0..bytes.len() {
         let (new_state, replace_back): (_, &'static [u8]) = match (state, bytes[i]) {
             (State::Initial, b'N') => (State::NaN0, b""),
@@ -104,27 +103,6 @@
             (State::QuotedEscape, _) => (State::Quoted, b""),
             (State::Quoted, b'"') => (State::Initial, b""),
             (state, _) => (state, b""),
-=======
-    for c in bytes {
-        let rv = match (state, *c) {
-            (State::Initial, b'N') => (State::NaN0, b'0'),
-            (State::NaN0, b'a') => (State::NaN1, b'.'),
-            (State::NaN1, b'N') => (State::Initial, b'0'),
-            (State::Initial, b'I') => (State::Infinity0, b'0'),
-            (State::Infinity0, b'n') => (State::Infinity1, b'.'),
-            (State::Infinity1, b'f') => (State::Infinity2, b'0'),
-            (State::Infinity2, b'i') => (State::Infinity3, b' '),
-            (State::Infinity3, b'n') => (State::Infinity4, b' '),
-            (State::Infinity4, b'i') => (State::Infinity5, b' '),
-            (State::Infinity5, b't') => (State::Infinity6, b' '),
-            (State::Infinity6, b'y') => (State::Initial, b' '),
-            (State::Initial, b'"') => (State::Quoted, b'"'),
-            (State::Quoted, b'\\') => (State::QuotedEscape, b'\\'),
-            (State::QuotedEscape, c) => (State::Quoted, c),
-            (State::Quoted, b'"') => (State::Initial, b'"'),
-            (State::Quoted, c) | (State::Initial, c) => (state, c),
-            (_, c) => (State::Initial, c),
->>>>>>> 5a32ba8c
         };
         state = new_state;
 
@@ -183,8 +161,10 @@
 fn test_translate_slice() {
     let mut json = br#"{"nan":"nan","Infinity":"-Infinity","other":NaN}"#.to_vec();
     translate_slice(&mut json[..]);
-<<<<<<< HEAD
-    assert_eq!(&json[..], &b"{\"nan\":\"nan\",\"Infinity\":\"-Infinity\",\"other\":0.0}"[..]);
+    assert_eq!(
+        &json[..],
+        &b"{\"nan\":\"nan\",\"Infinity\":\"-Infinity\",\"other\":0.0}"[..]
+    );
 }
 
 #[test]
@@ -192,18 +172,4 @@
     let mut json = br#"Inferior"#.to_vec();
     translate_slice(&mut json[..]);
     assert_eq!(&json[..], &b"Inferior"[..]);
-=======
-    assert_eq!(
-        &json[..],
-        &b"{\"nan\":\"nan\",\"Infinity\":\"-Infinity\",\"other\":0.0}"[..]
-    );
-}
-
-#[test]
-fn test_translate_slice_invalid() {
-    let mut json = br#"Inferior,Nax,null,"Infinity",Nen"#.to_vec();
-    translate_slice(&mut json[..]);
-    println!("{}", String::from_utf8_lossy(&json));
-    assert_eq!(&json[..], &br#"0.0erior,0.x,null,"Infinity",0en"#[..]);
->>>>>>> 5a32ba8c
 }